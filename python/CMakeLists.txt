# Licensed to the Apache Software Foundation (ASF) under one
# or more contributor license agreements.  See the NOTICE file
# distributed with this work for additional information
# regarding copyright ownership.  The ASF licenses this file
# to you under the Apache License, Version 2.0 (the
# "License"); you may not use this file except in compliance
# with the License.  You may obtain a copy of the License at
#
#   http://www.apache.org/licenses/LICENSE-2.0
#
# Unless required by applicable law or agreed to in writing,
# software distributed under the License is distributed on an
# "AS IS" BASIS, WITHOUT WARRANTIES OR CONDITIONS OF ANY
# KIND, either express or implied.  See the License for the
# specific language governing permissions and limitations
# under the License.

if(${CMAKE_VERSION} VERSION_GREATER_EQUAL "3.18.0")
find_package(Python3 COMPONENTS Interpreter Development.Module REQUIRED)
else()
find_package(Python3 COMPONENTS Interpreter Development REQUIRED)
endif()

# only Windows+MSVC seems to have trouble locating pybind11
if (MSVC)
  execute_process(COMMAND cmd.exe /c ${CMAKE_CURRENT_SOURCE_DIR}/pybind11Path.cmd "${Python3_EXECUTABLE}"
      WORKING_DIRECTORY ${CMAKE_CURRENT_SOURCE_DIR}
      OUTPUT_STRIP_TRAILING_WHITESPACE
      OUTPUT_VARIABLE EXTRA_PACKAGE_PATH)
  set(CMAKE_PREFIX_PATH ${CMAKE_PREFIX_PATH} ${EXTRA_PACKAGE_PATH})
endif()

find_package(pybind11 CONFIG REQUIRED)

pybind11_add_module(python MODULE EXCLUDE_FROM_ALL THIN_LTO)

target_link_libraries(python
  PRIVATE
    common
    hll
    kll
    cpc
    fi
    theta
    tuple
    sampling
    req
    quantiles
<<<<<<< HEAD
    density
=======
    count
>>>>>>> febe15ca
    pybind11::module
)

set_target_properties(python PROPERTIES
  PREFIX ""
  OUTPUT_NAME _datasketches
)

target_include_directories(python
  PUBLIC
    $<INSTALL_INTERFACE:$<INSTALL_PREFIX>/include>
    $<BUILD_INTERFACE:${CMAKE_CURRENT_SOURCE_DIR}/include>
)

# ensure we make a .so on Mac rather than .dylib
if (${CMAKE_SYSTEM_NAME} MATCHES "Darwin")
  set_target_properties(python PROPERTIES SUFFIX ".so")
endif()

target_sources(python
  PRIVATE
    src/datasketches.cpp
    src/hll_wrapper.cpp
    src/kll_wrapper.cpp
    src/cpc_wrapper.cpp
    src/fi_wrapper.cpp
    src/theta_wrapper.cpp
    src/tuple_wrapper.cpp
    src/vo_wrapper.cpp
    src/req_wrapper.cpp
    src/quantiles_wrapper.cpp
    src/density_wrapper.cpp
    src/ks_wrapper.cpp
    src/count_wrapper.cpp
    src/vector_of_kll.cpp
    src/py_serde.cpp
)<|MERGE_RESOLUTION|>--- conflicted
+++ resolved
@@ -46,11 +46,8 @@
     sampling
     req
     quantiles
-<<<<<<< HEAD
     density
-=======
     count
->>>>>>> febe15ca
     pybind11::module
 )
 
